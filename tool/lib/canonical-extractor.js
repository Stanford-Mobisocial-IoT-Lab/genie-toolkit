// -*- mode: js; indent-tabs-mode: nil; js-basic-offset: 4 -*-
//
// This file is part of Genie
//
// Copyright 2019 The Board of Trustees of the Leland Stanford Junior University
//
// Author: Silei Xu <silei@cs.stanford.edu>
//
// See COPYING for details
"use strict";
const fs = require('fs');
const util = require('util');
const child_process = require('child_process');
<<<<<<< HEAD
const { posTag } = require('../../lib/utils/misc-utils');
=======
const EnglishLanguagePack = require('../../lib/i18n/american-english');
>>>>>>> b534aef7

class AnnotationExtractor {
    constructor(klass, queries, model, options) {
        this.class = klass;
        this.model = model;
        this.queries = queries;
        this.options = options;
        this._langPack = new EnglishLanguagePack();

        this.newCanonicals = {};
    }

    async run(synonyms, queries) {
        for (let qname of this.queries) {
            let query_canonical = queries[qname]['canonical'];
            for (let arg in synonyms[qname]) {
                if (arg === 'id' || Object.keys(synonyms[qname][arg]).length === 0)
                    continue;

                let input = this.generateInput(synonyms[qname][arg]);
                let output = await this._paraphrase(input.join('\n'), arg);
                let values = queries[qname]['args'][arg]['values'];
                for (let i = 0; i < input.length; i++)
                    this.extractCanonical(arg, input[i], output[i], values, query_canonical);
            }

            for (let arg in synonyms[qname]) {
                if (!(arg in this.newCanonicals))
                    continue;

                let canonicals = this.class.queries[qname].getArgument(arg).metadata.canonical;
                for (let typeNewCanonical in this.newCanonicals[arg]) {
                    for (let newCanonical of this.newCanonicals[arg][typeNewCanonical]) {
                        if (!(newCanonical.startsWith('# ') || newCanonical.endsWith(' #') || newCanonical.includes(' # ')))
                            continue;

                        if (this.hasConflict(arg, newCanonical))
                            continue;

                        if (!canonicals[typeNewCanonical]) {
                            canonicals[typeNewCanonical] = [newCanonical];
                            continue;
                        }
                        if (canonicals[typeNewCanonical].includes(newCanonical))
                            continue;
                        if (newCanonical.endsWith(' #') && canonicals[typeNewCanonical].includes(newCanonical.slice(0, -2)))
                            continue;
                        canonicals[typeNewCanonical].push(newCanonical);
                    }
                }
            }
        }
    }

    hasConflict(currentArg, currentCanonical) {
        for (let arg in this.newCanonicals) {
            if (arg === currentArg)
                continue;
            for (let pos in this.newCanonicals[arg]) {
                for (let canonical of this.newCanonicals[arg][pos]) {
                    if (canonical.replace('#', '').trim() === currentCanonical.replace('#', '').trim())
                        return true;
                }
            }
        }
        return false;
    }

    async _paraphrase(input, arg) {
        // if debug file exists, use them directly
        if (fs.existsSync(`./paraphraser-out-${arg}.json`))
            return JSON.parse(fs.readFileSync(`./paraphraser-out-${arg}.json`, 'utf-8'));

        // genienlp run-paraphrase --input_column 0 --skip_heuristics --model_name_or_path xxx --temperature 1 1 1 --num_beams 4 --pipe_mode
        const args = [
            `run-paraphrase`,
            `--input_column`, `0`,
            `--skip_heuristics`,
            `--model_name_or_path`, this.model,
            `--temperature`, `1`, `1`, `1`,
            `--num_beams`, `4`,
            `--pipe_mode`
        ];
        const child = child_process.spawn(`genienlp`, args, { stdio: ['pipe', 'pipe', 'inherit'] });

        const output = util.promisify(fs.writeFile);
        if (this.options.debug)
            await output(`./paraphraser-in-${arg}.tsv`, input);

        const stdout = await new Promise((resolve, reject) => {
            child.stdin.write(input);
            child.stdin.end();
            child.on('error', reject);
            child.stdout.on('error', reject);
            child.stdout.setEncoding('utf8');
            let buffer = '';
            child.stdout.on('data', (data) => {
                buffer += data;
            });
            child.stdout.on('end', () => resolve(buffer));
        });

        if (this.options.debug)
            await output(`./paraphraser-out-${arg}.json`, JSON.stringify(JSON.parse(stdout), null, 2));

        return JSON.parse(stdout);
    }

    generateInput(candidates) {
        const input = [];
        for (let category in candidates) {
            if (category === 'base')
                continue;
            let canonical = Object.keys(candidates[category])[0];
            for (let sentence of candidates[category][canonical])
                input.push(`${sentence}`);
        }
        return input;
    }

    extractCanonical(arg, origin, paraphrases, values, query_canonical) {
        if (!(arg in this.newCanonicals))
            this.newCanonicals[arg] = {};

        const canonical = this.newCanonicals[arg];
        let value = values.find((v) => origin.includes(v));
        if (!value) {
            // base canonical, do nothing
            return;
        }
        value = value.toLowerCase();

        for (let paraphrase of paraphrases) {
            paraphrase = paraphrase.toLowerCase();

            if (!paraphrase.includes(value))
                continue;

            if (paraphrase.endsWith('.') || paraphrase.endsWith('?') || paraphrase.endsWith('!'))
                paraphrase = paraphrase.slice(0, -1);

            let tags = this._langPack.posTag(paraphrase.split(' '));

            let prefixes = [];
            if (origin.startsWith('who ')) {
                prefixes.push('who ');
                prefixes.push('who\'s ');
            } else {
                let standard_prefix = origin.slice(0, origin.indexOf(query_canonical) + query_canonical.length + 1);
                prefixes.push(standard_prefix);
                let to_replace = origin.includes(`a ${query_canonical}`) ? `a ${query_canonical}` : query_canonical;
                prefixes.push(standard_prefix.replace(to_replace, `${query_canonical}s`));
                prefixes.push(standard_prefix.replace(to_replace, `some ${query_canonical}s`));
                prefixes.push(standard_prefix.replace(to_replace, `all ${query_canonical}s`));
                prefixes.push(standard_prefix.replace(to_replace, `any ${query_canonical}s`));
                prefixes.push(standard_prefix.replace(to_replace, `any ${query_canonical}`));
                prefixes.push(standard_prefix.replace(to_replace, `an ${query_canonical}`));
                prefixes.push(standard_prefix.replace(to_replace, `the ${query_canonical}`));
            }

            for (let prefix of new Set(prefixes)) {
                if (!paraphrase.startsWith(prefix))
                    continue;

                let clause = paraphrase.slice(prefix.length);
                let length = prefix.trim().split(' ').length;

                if (prefix === 'who\'s' || clause.startsWith('is ') || clause.startsWith('are ')) {
                    if (clause.startsWith('is ') || clause.startsWith('are ')) {
                        clause = clause.slice(clause.indexOf(' ') + 1);
                        length += 1;
                    }
                    if (clause.startsWith('a ') || clause.startsWith('an ') || clause.startsWith('the ') ||
                        ['NN', 'NNS', 'NNP', 'NNPS'].includes(tags[length + 1])) {
                        canonical['reverse_property'] = canonical['reverse_property'] || [];
                        canonical['reverse_property'].push(clause.replace(value, '#'));
                    } else if (['IN', 'VBN', 'VBG'].includes(tags[length + 1])) {
                        canonical['passive_verb'] = canonical['passive_verb'] || [];
                        canonical['passive_verb'].push(clause.replace(value, '#'));
                    }
                } if (clause.startsWith('with ') || clause.startsWith('has ') || clause.startsWith('have ')) {
                    canonical['property'] = canonical['property'] || [];
                    canonical['property'].push(clause.slice(clause.indexOf(' ') + 1).replace(value, '#'));
                } else if ((clause.startsWith('that ') || clause.startsWith('who ')) && ['VBP', 'VBZ', 'VBD'].includes(tags[length + 1])) {
                    canonical['verb'] = canonical['verb'] || [];
                    canonical['verb'].push(clause.slice(clause.indexOf(' ' + 1)).replace(value, '#'));
                } else if (['VBP', 'VBZ', 'VBD'].includes(tags[length])) {
                    canonical['verb'] = canonical['verb'] || [];
                    canonical['verb'].push(clause.replace(value, '#'));
                }
                break;
            }
        }
    }
}


module.exports = AnnotationExtractor;<|MERGE_RESOLUTION|>--- conflicted
+++ resolved
@@ -8,14 +8,12 @@
 //
 // See COPYING for details
 "use strict";
+
 const fs = require('fs');
 const util = require('util');
 const child_process = require('child_process');
-<<<<<<< HEAD
-const { posTag } = require('../../lib/utils/misc-utils');
-=======
+
 const EnglishLanguagePack = require('../../lib/i18n/american-english');
->>>>>>> b534aef7
 
 class AnnotationExtractor {
     constructor(klass, queries, model, options) {
