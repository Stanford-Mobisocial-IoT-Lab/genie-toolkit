// -*- mode: js; indent-tabs-mode: nil; js-basic-offset: 4 -*-
//
// This file is part of Genie
//
// Copyright 2019 The Board of Trustees of the Leland Stanford Junior University
//
// Author: Silei Xu <silei@cs.stanford.edu>
//
// See COPYING for details
"use strict";

const { choose } = require('../../lib/random');

function getEntityType(type) {
    if (type.isEntity)
        return type.type;
    if (type.isArray && type.elem.isEntity)
        return type.elem.type;
    return null;
}


module.exports = class ConstantSampler {
    constructor(schemaRetriever, constProvider, options) {
        this._schemaRetriever = schemaRetriever;
        this._constProvider = constProvider;
        this._options = options;
        this._cached = {};
    }

    _sampleEntities(data) {
        const sampled = choose(data.filter((entity) => entity.name.length < 25), this._options.sample_size, this._options.rng);
        return sampled.filter((entity) => /^[a-zA-Z0-9 .]*$/.test(entity.name)).map((entity) => {
            return {
                value: entity.value,
                display: entity.name
            };
        });
    }

    _sampleStrings(data) {
        const sampled = choose(data.filter((string) => string.value.length < 25), this._options.sample_size, this._options.rng);
        return sampled.filter((string) => /^[a-zA-Z0-9 .]*$/.test(string.value)).map((string) => string.value);
    }


    async _retrieveSamples(type, name) {
        const key = type + '+' + name;
        if (key in this._cached)
            return this._cached[key];

        const data = await this._constProvider.get(type, name);
        if (data.length === 0)
            return [];
        const sampled = type === 'string' ? this._sampleStrings(data) : this._sampleEntities(data);
        this._cached[key] = sampled;
        return sampled;
    }

    async _sampleOneDevice(device) {
        const deviceClass = await this._schemaRetriever.getFullSchema(device);
        const functions = Object.assign({}, deviceClass.queries, deviceClass.actions);
        const constants = [];
        for (let f in functions) {
            const functionDef = functions[f];
            for (let argument of functionDef.iterateArguments()) {
                const arg = argument.name;
                const string_values = argument.getAnnotation('string_values');
                const entityType = getEntityType(functionDef.getArgType(arg));
                if (string_values) {
                    let samples = await this._retrieveSamples('string', `org.schema:${f}_${arg}`);
                    if (samples.length === 0)
                        samples = await this._retrieveSamples('string', string_values);
                    if (entityType) {
<<<<<<< HEAD
                        samples.forEach((sample) => {
                            constants.push([`param:@${device}.${f}:${arg}:Entity(${entityType})`, `null`, sample]);
                        });
=======
                        if (['tt:hashtag', 'tt:username'].includes(entityType)) {
                            samples.forEach((sample) => {
                                constants.push([`param:@${device}.${f}:${arg}:Entity(${entityType})`, sample]);
                            });
                        } else {
                            samples.forEach((sample) => {
                                constants.push([`param:@${device}.${f}:${arg}:Entity(${entityType})`, `null`, sample]);
                            });
                        }
>>>>>>> 3120204b
                    } else if (argument.type.isString) {
                        samples.forEach((sample) => {
                            constants.push([`param:@${device}.${f}:${arg}:String`, sample]);
                        });
                    }
                } else if (entityType) {
                    const samples = await this._retrieveSamples('entity', entityType);
                    samples.forEach((sample) => {
                        constants.push([
                            `param:@${device}.${f}:${arg}:Entity(${entityType})`,
                            sample.value,
                            sample.display
                        ]);
                    });
                }
            }
        }
        return constants;
    }

    async sample() {
        let samples = [];
        for (let device of this._options.devices.split(','))
            samples = samples.concat(await this._sampleOneDevice(device));
        return samples;
    }

};<|MERGE_RESOLUTION|>--- conflicted
+++ resolved
@@ -72,11 +72,6 @@
                     if (samples.length === 0)
                         samples = await this._retrieveSamples('string', string_values);
                     if (entityType) {
-<<<<<<< HEAD
-                        samples.forEach((sample) => {
-                            constants.push([`param:@${device}.${f}:${arg}:Entity(${entityType})`, `null`, sample]);
-                        });
-=======
                         if (['tt:hashtag', 'tt:username'].includes(entityType)) {
                             samples.forEach((sample) => {
                                 constants.push([`param:@${device}.${f}:${arg}:Entity(${entityType})`, sample]);
@@ -86,7 +81,6 @@
                                 constants.push([`param:@${device}.${f}:${arg}:Entity(${entityType})`, `null`, sample]);
                             });
                         }
->>>>>>> 3120204b
                     } else if (argument.type.isString) {
                         samples.forEach((sample) => {
                             constants.push([`param:@${device}.${f}:${arg}:String`, sample]);
