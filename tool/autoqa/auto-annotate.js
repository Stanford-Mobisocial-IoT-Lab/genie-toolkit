// -*- mode: js; indent-tabs-mode: nil; js-basic-offset: 4 -*-
//
// This file is part of Genie
//
// Copyright 2020 The Board of Trustees of the Leland Stanford Junior University
//
// Licensed under the Apache License, Version 2.0 (the "License");
// you may not use this file except in compliance with the License.
// You may obtain a copy of the License at
//
//    http://www.apache.org/licenses/LICENSE-2.0
//
// Unless required by applicable law or agreed to in writing, software
// distributed under the License is distributed on an "AS IS" BASIS,
// WITHOUT WARRANTIES OR CONDITIONS OF ANY KIND, either express or implied.
// See the License for the specific language governing permissions and
// limitations under the License.
//
// Author: Silei Xu <silei@cs.stanford.edu>
"use strict";

import * as fs from 'fs';
import assert from 'assert';
import util from 'util';
import * as ThingTalk from 'thingtalk';

import * as StreamUtils from '../../lib/utils/stream-utils';

import { parseConstantFile } from '../lib/constant-file';

import AnnotationGenerator from './lib/annotation-generator';

async function loadClassDefs(thingpedia) {
    const library = ThingTalk.Grammar.parse(await util.promisify(fs.readFile)(thingpedia, { encoding: 'utf8' }));
    assert(library.isLibrary);
    return library.classes;
}

<<<<<<< HEAD
export function initArgparse(subparsers) {
    const parser = subparsers.add_parser('auto-annotate', {
        add_help: true,
        description: "Automatically generate annotations including canonicals"
    });
    parser.add_argument('--dataset', {
        required: true,
        choices: ['schemaorg', 'sgd', 'multiwoz', 'wikidata', 'custom'],
        help: 'The dataset to run autoQA on.'
    });
    parser.add_argument('-o', '--output', {
        required: true,
        type: fs.createWriteStream
    });
    parser.add_argument('-l', '--locale', {
        default: 'en-US',
        help: `BGP 47 locale tag of the natural language being processed (defaults to en-US).`
    });
    parser.add_argument('--constants', {
        required: true,
        help: 'TSV file containing constant values to use.'
    });
    parser.add_argument('--thingpedia', {
        required: true,
        help: 'Path to ThingTalk file containing class definitions.'
    });
    parser.add_argument('--functions', {
        required: false,
        default: null,
        help: `List of functions to include, split by comma (no space). Include all functions if not specified`,
    });
    parser.add_argument('--skip', {
        action: 'store_true',
        help: 'Skip the entire process.',
        default: false
    });
    parser.add_argument('--remove-existing-canonicals', {
        action: 'store_true',
        help: 'Remove all existing canonical annotations',
        default: false
    });
    parser.add_argument('--algorithm', {
        help: 'Different algorithms to generate canonicals including bert, bart, adj, split by comma (no space)',
        default: null
    });
    parser.add_argument('--batch-size', {
        required: false,
        type: Number,
        default: 64,
        help: `The batch size for auto paraphrase`
    });
    parser.add_argument('--pruning', {
        required: false,
        type: Number,
        default: 0.5,
        help: `The minimum fraction required for a candidate to be added`
    });
    parser.add_argument('--parameter-datasets', {
        required: true,
        help: `TSV file containing the paths to datasets for strings and entity types.`
    });
    parser.add_argument('--model', {
        required: false,
        default: 'bert-large-uncased',
        help: `A string specifying a model name recognizable by the Transformers package (e.g. bert-base-uncased), `
            + `or a path to the directory where the model is saved`
    });
    parser.add_argument('--is-paraphraser', {
        required: false,
        default: false,
        action: 'store_true',
        help: `Set to True if model_name_or_path was fine-tuned on a paraphrasing dataset`
    });
    parser.add_argument('--gpt2-ordering', {
        required: false,
        default: false,
        action: 'store_true',
        help: `Set to True to use gpt2 to decide where to put value`
    });
    parser.add_argument('--paraphraser-model', {
        required: false,
        help: `A path to the directory where the bart paraphraser model is saved`
    });
    parser.add_argument('--mask', {
        required: false,
        default: false,
        action: 'store_true',
        help: `mask token before predicting`
    });
    parser.add_argument('--debug', {
        required: false,
        default: false,
        action: 'store_true',
        help: `Enable debugging, which will output intermediate result into files.`
    });
}
=======
module.exports = {
    initArgparse(subparsers) {
        const parser = subparsers.add_parser('auto-annotate', {
            add_help: true,
            description: "Automatically generate annotations including canonicals"
        });
        parser.add_argument('--dataset', {
            required: true,
            choices: ['schemaorg', 'sgd', 'multiwoz', 'wikidata', 'custom'],
            help: 'The dataset to run autoQA on.'
        });
        parser.add_argument('-o', '--output', {
            required: true,
            type: fs.createWriteStream
        });
        parser.add_argument('-l', '--locale', {
            default: 'en-US',
            help: `BGP 47 locale tag of the natural language being processed (defaults to en-US).`
        });
        parser.add_argument('--constants', {
            required: true,
            help: 'TSV file containing constant values to use.'
        });
        parser.add_argument('--thingpedia', {
            required: true,
            help: 'Path to ThingTalk file containing class definitions.'
        });
        parser.add_argument('--functions', {
            required: false,
            default: null,
            help: `List of functions to include, split by comma (no space). Include all functions if not specified`,
        });
        parser.add_argument('--remove-existing-canonicals', {
            action: 'store_true',
            help: 'Remove all existing canonical annotations in the schema',
            default: false
        });
        parser.add_argument('--algorithms', {
            nargs: '*',
            help: 'Different algorithms to generate canonicals including bert-property-synonyms, bart-paraphrase, bert-adjectives, bert-domain-synonyms'
        });
        parser.add_argument('--batch-size', {
            required: false,
            type: Number,
            default: 64,
            help: `The batch size for auto paraphrase`
        });
        parser.add_argument('--pruning', {
            required: false,
            type: Number,
            default: 0.5,
            help: `The minimum fraction required for a candidate to be added`
        });
        parser.add_argument('--parameter-datasets', {
            required: true,
            help: `TSV file containing the paths to datasets for strings and entity types.`
        });
        parser.add_argument('--language-model', {
            required: false,
            default: 'bert-large-uncased',
            help: `A string specifying a model name recognizable by the Transformers package (e.g. bert-base-uncased), `
                + `or a path to the directory where the model is saved`
        });
        parser.add_argument('--paraphraser-model', {
            required: false,
            help: `A path to the directory where the bart paraphraser model is saved`
        });
        parser.add_argument('--gpt2-ordering', {
            required: false,
            default: false,
            action: 'store_true',
            help: `Set to True to use gpt2 to decide where to put value`
        });
        parser.add_argument('--filtering', {
            required: false,
            default: false,
            action: 'store_true',
            help: `Enable filtering for phrase extraction.`
        });
        parser.add_argument('--debug', {
            required: false,
            default: false,
            action: 'store_true',
            help: `Enable debugging, which will output intermediate result into files.`
        });
    },
>>>>>>> cf078a09

export async function execute(args) {
    const classDefs = await loadClassDefs(args.thingpedia);

<<<<<<< HEAD
    if (args.skip) {
        for (let classDef of classDefs)
            args.output.write(classDef.prettyprint() + '\n');
        args.output.end();
    } else {
        const options = args;
        const constants = await parseConstantFile(args.locale, args.constants);
        const functions = args.functions ? args.functions.split(',') : null;
=======
        if (!args.algorithms) {
            for (let classDef of classDefs)
                args.output.write(classDef.prettyprint() + '\n');
            args.output.end();
        } else {
            const options = args;
            const constants = await parseConstantFile(args.locale, args.constants);
            const functions = args.functions ? args.functions.split(',') : null;
>>>>>>> cf078a09

        for (let classDef of classDefs) {
            const generator = new AnnotationGenerator(classDef, constants, functions, args.parameter_datasets, options);
            const annotatedClassDef = await generator.generate();
            args.output.write(annotatedClassDef.prettyprint());
        }
        args.output.end();
    }

    StreamUtils.waitFinish(args.output);
}<|MERGE_RESOLUTION|>--- conflicted
+++ resolved
@@ -36,7 +36,6 @@
     return library.classes;
 }
 
-<<<<<<< HEAD
 export function initArgparse(subparsers) {
     const parser = subparsers.add_parser('auto-annotate', {
         add_help: true,
@@ -68,19 +67,14 @@
         default: null,
         help: `List of functions to include, split by comma (no space). Include all functions if not specified`,
     });
-    parser.add_argument('--skip', {
+    parser.add_argument('--remove-existing-canonicals', {
         action: 'store_true',
-        help: 'Skip the entire process.',
+        help: 'Remove all existing canonical annotations in the schema',
         default: false
     });
-    parser.add_argument('--remove-existing-canonicals', {
-        action: 'store_true',
-        help: 'Remove all existing canonical annotations',
-        default: false
-    });
-    parser.add_argument('--algorithm', {
-        help: 'Different algorithms to generate canonicals including bert, bart, adj, split by comma (no space)',
-        default: null
+    parser.add_argument('--algorithms', {
+        nargs: '*',
+        help: 'Different algorithms to generate canonicals including bert-property-synonyms, bart-paraphrase, bert-adjectives, bert-domain-synonyms'
     });
     parser.add_argument('--batch-size', {
         required: false,
@@ -98,17 +92,15 @@
         required: true,
         help: `TSV file containing the paths to datasets for strings and entity types.`
     });
-    parser.add_argument('--model', {
+    parser.add_argument('--language-model', {
         required: false,
         default: 'bert-large-uncased',
         help: `A string specifying a model name recognizable by the Transformers package (e.g. bert-base-uncased), `
             + `or a path to the directory where the model is saved`
     });
-    parser.add_argument('--is-paraphraser', {
+    parser.add_argument('--paraphraser-model', {
         required: false,
-        default: false,
-        action: 'store_true',
-        help: `Set to True if model_name_or_path was fine-tuned on a paraphrasing dataset`
+        help: `A path to the directory where the bart paraphraser model is saved`
     });
     parser.add_argument('--gpt2-ordering', {
         required: false,
@@ -116,15 +108,11 @@
         action: 'store_true',
         help: `Set to True to use gpt2 to decide where to put value`
     });
-    parser.add_argument('--paraphraser-model', {
-        required: false,
-        help: `A path to the directory where the bart paraphraser model is saved`
-    });
-    parser.add_argument('--mask', {
+    parser.add_argument('--filtering', {
         required: false,
         default: false,
         action: 'store_true',
-        help: `mask token before predicting`
+        help: `Enable filtering for phrase extraction.`
     });
     parser.add_argument('--debug', {
         required: false,
@@ -133,100 +121,11 @@
         help: `Enable debugging, which will output intermediate result into files.`
     });
 }
-=======
-module.exports = {
-    initArgparse(subparsers) {
-        const parser = subparsers.add_parser('auto-annotate', {
-            add_help: true,
-            description: "Automatically generate annotations including canonicals"
-        });
-        parser.add_argument('--dataset', {
-            required: true,
-            choices: ['schemaorg', 'sgd', 'multiwoz', 'wikidata', 'custom'],
-            help: 'The dataset to run autoQA on.'
-        });
-        parser.add_argument('-o', '--output', {
-            required: true,
-            type: fs.createWriteStream
-        });
-        parser.add_argument('-l', '--locale', {
-            default: 'en-US',
-            help: `BGP 47 locale tag of the natural language being processed (defaults to en-US).`
-        });
-        parser.add_argument('--constants', {
-            required: true,
-            help: 'TSV file containing constant values to use.'
-        });
-        parser.add_argument('--thingpedia', {
-            required: true,
-            help: 'Path to ThingTalk file containing class definitions.'
-        });
-        parser.add_argument('--functions', {
-            required: false,
-            default: null,
-            help: `List of functions to include, split by comma (no space). Include all functions if not specified`,
-        });
-        parser.add_argument('--remove-existing-canonicals', {
-            action: 'store_true',
-            help: 'Remove all existing canonical annotations in the schema',
-            default: false
-        });
-        parser.add_argument('--algorithms', {
-            nargs: '*',
-            help: 'Different algorithms to generate canonicals including bert-property-synonyms, bart-paraphrase, bert-adjectives, bert-domain-synonyms'
-        });
-        parser.add_argument('--batch-size', {
-            required: false,
-            type: Number,
-            default: 64,
-            help: `The batch size for auto paraphrase`
-        });
-        parser.add_argument('--pruning', {
-            required: false,
-            type: Number,
-            default: 0.5,
-            help: `The minimum fraction required for a candidate to be added`
-        });
-        parser.add_argument('--parameter-datasets', {
-            required: true,
-            help: `TSV file containing the paths to datasets for strings and entity types.`
-        });
-        parser.add_argument('--language-model', {
-            required: false,
-            default: 'bert-large-uncased',
-            help: `A string specifying a model name recognizable by the Transformers package (e.g. bert-base-uncased), `
-                + `or a path to the directory where the model is saved`
-        });
-        parser.add_argument('--paraphraser-model', {
-            required: false,
-            help: `A path to the directory where the bart paraphraser model is saved`
-        });
-        parser.add_argument('--gpt2-ordering', {
-            required: false,
-            default: false,
-            action: 'store_true',
-            help: `Set to True to use gpt2 to decide where to put value`
-        });
-        parser.add_argument('--filtering', {
-            required: false,
-            default: false,
-            action: 'store_true',
-            help: `Enable filtering for phrase extraction.`
-        });
-        parser.add_argument('--debug', {
-            required: false,
-            default: false,
-            action: 'store_true',
-            help: `Enable debugging, which will output intermediate result into files.`
-        });
-    },
->>>>>>> cf078a09
 
 export async function execute(args) {
     const classDefs = await loadClassDefs(args.thingpedia);
 
-<<<<<<< HEAD
-    if (args.skip) {
+    if (!args.algorithms) {
         for (let classDef of classDefs)
             args.output.write(classDef.prettyprint() + '\n');
         args.output.end();
@@ -234,16 +133,6 @@
         const options = args;
         const constants = await parseConstantFile(args.locale, args.constants);
         const functions = args.functions ? args.functions.split(',') : null;
-=======
-        if (!args.algorithms) {
-            for (let classDef of classDefs)
-                args.output.write(classDef.prettyprint() + '\n');
-            args.output.end();
-        } else {
-            const options = args;
-            const constants = await parseConstantFile(args.locale, args.constants);
-            const functions = args.functions ? args.functions.split(',') : null;
->>>>>>> cf078a09
 
         for (let classDef of classDefs) {
             const generator = new AnnotationGenerator(classDef, constants, functions, args.parameter_datasets, options);
