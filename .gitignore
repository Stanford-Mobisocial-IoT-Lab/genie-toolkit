--- conflicted
+++ resolved
@@ -10,14 +10,11 @@
 *.tgz
 
 workdir*
-<<<<<<< HEAD
 dataset.tt
 thingpedia.json
 entities.json
 thingpedia.tt
 decanlp/
-=======
->>>>>>> 83521c48
 
 *.tsv
 *.csv
