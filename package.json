{
  "name": "genie-toolkit",
  "version": "0.7.0",
  "description": "A Generator of Natural Language Parsers for Compositional Virtual Assistants",
  "repository": "https://github.com/stanford-oval/genie-toolkit.git",
  "author": "Giovanni Campagna <gcampagn@cs.stanford.edu>",
  "license": "Apache-2.0",
  "bin": {
    "genie": "./dist/tool/genie.js"
  },
  "main": "dist/lib/index.js",
  "types": "dist/lib/index.d.ts",
  "dependencies": {
    "@types/argparse": "^2.0.2",
    "@types/byline": "^4.2.32",
<<<<<<< HEAD
    "@types/js-yaml": "^3.12.5",
    "@types/node": "^14.11.8",
=======
    "@types/node": "^14.14.2",
>>>>>>> b524ea64
    "JSONStream": "^1.3.5",
    "adt": "^0.7.2",
    "argparse": "^2.0.0",
    "body-parser": "^1.19.0",
    "byline": "^5.0.0",
    "consumer-queue": "^1.0.0",
    "csv-parse": "^4.4.5",
    "csv-stringify": "^5.3.0",
    "deep-equal": "^2.0.3",
    "en-inflectors": "^1.0.12",
    "en-pos": "^1.0.16",
    "errorhandler": "^1.5.1",
    "express": "^4.17.1",
    "flex-js": "^1.0.5",
    "ip": "^1.1.5",
    "js-yaml": "^3.14.0",
    "morgan": "^1.9.1",
    "node-gettext": "^3.0.0",
    "q": "^1.5.0",
    "qs": "^6.7.0",
    "query-validation": "^0.1.0",
    "seedrandom": "^3.0.0",
    "sockaddr": "^1.0.1",
    "sqlite3": "^5.0.0",
    "stemmer": "^1.0.5",
    "string-interp": "^0.3.1",
    "thingpedia": "github:stanford-oval/thingpedia-api#wip/typescript2",
    "thingtalk": "github:stanford-oval/thingtalk#next",
    "thingtalk-units": "^0.2.0",
    "typescript": "^4.0.3",
    "uuid": "^8.2.0",
    "ws": "^7.3.0"
  },
  "devDependencies": {
    "@istanbuljs/nyc-config-typescript": "^1.0.1",
    "@typescript-eslint/eslint-plugin": "^4.5.0",
    "@typescript-eslint/parser": "^4.5.0",
    "coveralls": "^3.0.0",
<<<<<<< HEAD
    "eslint": "^7.11.0",
=======
    "eslint": "^7.12.0",
>>>>>>> b524ea64
    "nyc": "^15.0.0",
    "pegjs": "^0.10.0",
    "source-map-support": "^0.5.19",
    "ts-node": "^9.0.0",
    "typedoc": "^0.19.2"
  },
  "scripts": {
    "update-pot": "./po/update-pot.sh",
    "update-po": "./po/update-po.sh",
    "lint": "eslint --ext .js,.jsx,.ts,.tsx ./lib ./tool ./languages ./test",
    "test": "nyc ./test/everything.sh",
    "coverage": "nyc report --reporter=text-lcov | coveralls",
    "prepare": "make",
    "doc": "typedoc lib/index.ts"
  },
  "nyc": {
    "extends": "@istanbuljs/nyc-config-typescript",
    "exclude": [
      "lib/genie-compiler/grammar.js",
      "test/**",
      "coverage/**"
    ]
  },
  "greenkeeper": {
    "ignore": [
      "thingtalk",
      "thingpedia"
    ]
  }
}<|MERGE_RESOLUTION|>--- conflicted
+++ resolved
@@ -13,12 +13,8 @@
   "dependencies": {
     "@types/argparse": "^2.0.2",
     "@types/byline": "^4.2.32",
-<<<<<<< HEAD
     "@types/js-yaml": "^3.12.5",
-    "@types/node": "^14.11.8",
-=======
     "@types/node": "^14.14.2",
->>>>>>> b524ea64
     "JSONStream": "^1.3.5",
     "adt": "^0.7.2",
     "argparse": "^2.0.0",
@@ -57,11 +53,7 @@
     "@typescript-eslint/eslint-plugin": "^4.5.0",
     "@typescript-eslint/parser": "^4.5.0",
     "coveralls": "^3.0.0",
-<<<<<<< HEAD
-    "eslint": "^7.11.0",
-=======
     "eslint": "^7.12.0",
->>>>>>> b524ea64
     "nyc": "^15.0.0",
     "pegjs": "^0.10.0",
     "source-map-support": "^0.5.19",
